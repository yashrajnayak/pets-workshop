{
  "private": true,
  "scripts": {
    "dev": "next dev",
    "build": "next build",
    "start": "next start",
    "cypress:headless": "cypress run",
    "test": "start-server-and-test start http://localhost:3000 cypress:headless"
  },
  "dependencies": {
<<<<<<< HEAD
    "mongodb": "^6.13.1",
    "mongoose": "^8.11.0",
=======
    "mongodb": "^6.14.0",
    "mongoose": "^8.10.1",
>>>>>>> 1913ea41
    "next": "latest",
    "react": "^19.0.0",
    "react-dom": "^19.0.0",
    "swr": "^2.3.2"
  },
  "devDependencies": {
    "@types/node": "22.13.5",
    "@types/react": "19.0.10",
    "cypress": "^14.0.3",
    "mongodb-memory-server": "^10.1.4",
    "start-server-and-test": "^2.0.10",
    "typescript": "5.7.3"
  }
}<|MERGE_RESOLUTION|>--- conflicted
+++ resolved
@@ -8,13 +8,8 @@
     "test": "start-server-and-test start http://localhost:3000 cypress:headless"
   },
   "dependencies": {
-<<<<<<< HEAD
-    "mongodb": "^6.13.1",
+    "mongodb": "^6.14.0",
     "mongoose": "^8.11.0",
-=======
-    "mongodb": "^6.14.0",
-    "mongoose": "^8.10.1",
->>>>>>> 1913ea41
     "next": "latest",
     "react": "^19.0.0",
     "react-dom": "^19.0.0",
